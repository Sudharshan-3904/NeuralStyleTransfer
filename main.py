--- conflicted
+++ resolved
@@ -1,4 +1,3 @@
-<<<<<<< HEAD
 import utils.utils as utils
 from utils.video_utils import create_video_from_intermediate_results
 
@@ -261,108 +260,3 @@
 
 if __name__ == "__main__":
     main()
-=======
-import torch
-from torchvision.utils import save_image
-from PIL import Image
-import os
-
-import torch.optim as optim
-import torch.nn as nn
-import torchvision.transforms as transforms
-import torchvision.models as models
-
-# Load the dataset
-dataset_path = 'e:/Tester/NeuralStyleTransfer/NeuralStyleImages/Data/Artworks'
-style_image_path = os.path.join(dataset_path, '81842.jpg')  # Example style image
-content_image_path = os.path.join(dataset_path, '933391.jpg')  # Example content image
-
-# Image loading and preprocessing
-def load_image(image_path, transform=None, max_size=400, shape=None):
-    image = Image.open(image_path)
-    if max_size:
-        size = max(image.size)
-        if size > max_size:
-            size = max_size
-    if shape:
-        size = shape
-    if transform:
-        image = transform(image).unsqueeze(0)
-    return image
-
-# Define the image transformations
-transform = transforms.Compose([
-    transforms.Resize((400, 400)),
-    transforms.ToTensor(),
-    transforms.Lambda(lambda x: x.mul(255))
-])
-
-# Load the images
-print("Searching for CUDA Drivers... ", 'Found' if torch.cuda.is_available() else 'Not Found')
-device = torch.device('cuda' if torch.cuda.is_available() else 'cpu')
-style_image = load_image(style_image_path, transform).to(device)
-content_image = load_image(content_image_path, transform).to(device)
-
-# Define the model
-class SimpleCNN(nn.Module):
-    def __init__(self):
-        super(SimpleCNN, self).__init__()
-        self.conv1 = nn.Conv2d(3, 64, kernel_size=3, stride=1, padding=1)
-        self.conv2 = nn.Conv2d(64, 128, kernel_size=3, stride=1, padding=1)
-        self.conv3 = nn.Conv2d(128, 256, kernel_size=3, stride=1, padding=1)
-        self.conv4 = nn.Conv2d(256, 512, kernel_size=3, stride=1, padding=1)
-        self.conv5 = nn.Conv2d(512, 512, kernel_size=3, stride=1, padding=1)
-        self.pool = nn.MaxPool2d(kernel_size=2, stride=2, padding=0)
-        self.relu = nn.ReLU()
-
-    def forward(self, x):
-        x = self.relu(self.conv1(x))
-        x = self.pool(x)
-        x = self.relu(self.conv2(x))
-        x = self.pool(x)
-        x = self.relu(self.conv3(x))
-        x = self.pool(x)
-        x = self.relu(self.conv4(x))
-        x = self.pool(x)
-        x = self.relu(self.conv5(x))
-        return x
-
-# Initialize the model
-model = SimpleCNN().to(device).train()
-
-# Define the optimizer and loss functions
-optimizer = optim.Adam(model.parameters(), lr=0.003)
-mse_loss = nn.MSELoss()
-
-# Training loop
-num_steps = 1000
-style_weight = 1e6
-content_weight = 0.5
-
-for step in range(num_steps):
-    optimizer.zero_grad()
-    
-    content_image.requires_grad_(True)
-    target_features = model(content_image)
-    content_features = model(content_image)
-    style_features = model(style_image)
-
-    style_loss = content_loss = 0
-
-    for target_feature, content_feature, style_feature in zip(target_features, content_features, style_features):
-        content_loss += mse_loss(target_feature, content_feature)
-
-        c, h, w = target_feature.size()
-        target_gram = target_feature.view(c, h * w).mm(target_feature.view(c, h * w).t())
-        style_gram = style_feature.view(c, h * w).mm(style_feature.view(c, h * w).t())
-        style_loss += mse_loss(target_gram, style_gram) / (c * h * w)
-
-    total_loss = content_weight * content_loss + style_weight * style_loss
-
-    total_loss.backward()
-    optimizer.step()
-
-    if step % 100 == 0:
-        print(f"Step [{step}/{num_steps}], Content Loss: {content_loss.item()}, Style Loss: {style_loss.item()}")
-        save_image(content_image, f"outputImages\\output_{step}.png")
->>>>>>> ae09422b
