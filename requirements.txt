<<<<<<< HEAD
pytorch==1.13.1
torchvision==0.14.1
numpy==1.23.5
opencv-python==4.7.0.72
=======
pytorch
torchvision
numpy
pillow
torchvision
>>>>>>> ae09422b
<|MERGE_RESOLUTION|>--- conflicted
+++ resolved
@@ -1,12 +1,12 @@
-<<<<<<< HEAD
+# dev
 pytorch==1.13.1
 torchvision==0.14.1
 numpy==1.23.5
 opencv-python==4.7.0.72
-=======
+
+# master
 pytorch
 torchvision
 numpy
 pillow
-torchvision
->>>>>>> ae09422b
+torchvision